import os
import re
import pandas as pd
import networkx as nx
from concurrent.futures import ProcessPoolExecutor
import numpy as np



def __remove_special_characters(text):
    # Stellen Sie sicher, dass der Text ein String ist
    return re.sub(r"[^\w\s;,.]", "", text) if isinstance(text, str) else text


def get_graph(GRAPH_PATH, PAPERS="Pandora"):
    """
    Load the graph from the GRAPH_PATH if it exists, otherwise create the graph from the data in the data folder.
    """

    if os.path.exists(GRAPH_PATH):
        return nx.read_gexf(GRAPH_PATH)

    # read all the data
    addressNodes = (
        pd.read_csv("./data/nodes-addresses.csv", low_memory=False, index_col=0)
        .astype(str)
        .map(__remove_special_characters)
    )
    addressNodes["node_type"] = "Address"

    entityNodes = (
        pd.read_csv("./data/nodes-entities.csv", low_memory=False, index_col=0)
        .astype(str)
        .map(__remove_special_characters)
    )
    entityNodes["node_type"] = "Entity"

    intermediaryNodes = (
        pd.read_csv("./data/nodes-intermediaries.csv", low_memory=False, index_col=0)
        .astype(str)
        .map(__remove_special_characters)
    )
    intermediaryNodes["node_type"] = "Intermediary"

    officerNodes = (
        pd.read_csv("./data/nodes-officers.csv", low_memory=False, index_col=0)
        .astype(str)
        .map(__remove_special_characters)
    )
    officerNodes["node_type"] = "Officer"

    nodes_others = (
        pd.read_csv("./data/nodes-others.csv", low_memory=False, index_col=0)
        .astype(str)
        .map(__remove_special_characters)
    )
    nodes_others["node_type"] = "Other"

    relationships = (
        pd.read_csv("./data/relationships.csv", low_memory=False)
        .set_index(["node_id_start", "node_id_end"])
        .astype(str)
        .map(__remove_special_characters)
    )

    # filter all nodes and relationships that are not from the Pandora Papers
    addressNodes = addressNodes[addressNodes["sourceID"].str.contains(PAPERS)]
    entityNodes = entityNodes[entityNodes["sourceID"].str.contains(PAPERS)]
    intermediaryNodes = intermediaryNodes[intermediaryNodes["sourceID"].str.contains(PAPERS)]
    officerNodes = officerNodes[officerNodes["sourceID"].str.contains(PAPERS)]
    nodes_others = nodes_others[nodes_others["sourceID"].str.contains(PAPERS)]

    # alternatively, get all nodeIDs from all filtered nodes and remove relationships with nodeIDs that are not in this list
    allNodeIDs = pd.concat([addressNodes, entityNodes, intermediaryNodes, officerNodes, nodes_others]).index
    relationships = relationships[
        relationships.index.get_level_values(0).isin(allNodeIDs)
        & relationships.index.get_level_values(1).isin(allNodeIDs)
    ]

    # create the graph
    G = nx.MultiDiGraph()
    G.add_nodes_from(list(addressNodes.to_dict("index").items()), bipartite=0)
    G.add_nodes_from(list(entityNodes.to_dict("index").items()), bipartite=1)
    G.add_nodes_from(list(intermediaryNodes.to_dict("index").items()), bipartite=2)
    G.add_nodes_from(list(officerNodes.to_dict("index").items()), bipartite=3)
    G.add_nodes_from(list(nodes_others.to_dict("index").items()), bipartite=4)
    G.add_edges_from(
        [(*relationships.index[i], value) for i, value in enumerate(relationships.to_dict(orient="records"))]
    )

    # remove all the dataframes
    del addressNodes
    del entityNodes
    del intermediaryNodes
    del officerNodes
    del nodes_others
    del relationships

    # save the graph
    nx.write_gexf(G, GRAPH_PATH)

    return G


def filter_graph_by_country_name(G, country_name, verbose=True):
    """
    Return a Graph, which contains only the connected components that contain min. 1 node with the country_name.
    """

    if verbose:
        print("Info pre filtering:")
        print("Number of edges: ", G.number_of_edges())
        print("Number of nodes: ", G.number_of_nodes())
        print(
            "Number of weakly connected components: ",
            nx.number_weakly_connected_components(G),
        )

        print(f'\nFiltering the graph after the country "{country_name}"\n')

    # reduce graph to connected components which contain a swiss address
    swiss_components = []
    for component in nx.connected_components(G.to_undirected()):
        if country_name in list(
            nx.get_node_attributes(
                G.subgraph([node for node in component if G.nodes[node]["node_type"] == "Address"]),
                "countries",
            ).values()
        ):
            swiss_components.append(component)

    reduced_G = G.subgraph(set.union(*swiss_components))

    if verbose:
        print("Info post filtering:")
        print("Number of edges: ", reduced_G.number_of_edges())
        print("Number of nodes: ", reduced_G.number_of_nodes())
        print(
            "Number of weakly connected components: ",
            nx.number_weakly_connected_components(reduced_G),
        )

    return reduced_G


<<<<<<< HEAD
def filter_nodes(G: nx.Graph, query: str):
    """Filters nodes by SQL-like query.
    Args:
        - G (nx.Graph): graph
        - query (str): SQL query

    Returns:
        numpy array with node ids
    """
    return pd.DataFrame.from_dict(G.nodes, orient='index').query(query).index.to_numpy()


def contract_nodes(G: nx.Graph, query: str, self_loops=False):
    """Contracts nodes which follow the conditions of attributes to a single node using pandas filtering.

    Args:
        - G (nx.Graph): The input graph.
        - query (str): SQL-like query string to filter nodes.
        - self_loops (bool): Whether or not the contracted nodes should have self-loops if they had connections originally.
=======
def is_officer_from_country_name(G, node_id, country_name):
    """Check if a node is an officer from a specific country."""
    node = G.nodes[node_id]
    return node["node_type"] == "Officer" and country_name in node["countries"]


def filter_nodes_by_attributes(G: nx.Graph, attr: list):
    """Filters nodes by attributes

    Args:
        - G (nx.Graph): The input graph.
        - attr (list of tuples): Example [('node_type', 'Officer'), ('country', 'CHE')]
            -> All nodes of type 'Officer' with 'CHE' as the country will be contracted into one (can be extended further).
            -> Attribution value is also allowed to be a list to allow matching multiple values
>>>>>>> b1209898

    Returns:
        tuple: The modified graph and the contracted node.
    """

<<<<<<< HEAD
    # Get all nodes that match the query
    nodes = filter_nodes(G, query)

    # If no nodes match the criteria, return the original graph and None
    if not len(nodes):
        return G, None

    # Create a copy of the graph to perform modifications
    G = G.copy()
    target = nodes[0]  # The first node serves as the target node for the contraction

    # contract nodes to target
    for node in nodes[1:]:
        nx.contracted_nodes(G, target, node, self_loops, copy=False)

    #only store node ids which are contracted onto target
    target_attr = G.nodes[target]
    target_attr["contraction"] = list(target_attr.get("contraction", {}).keys())
    nx.set_node_attributes(G, {target:target_attr})
        
    return G, target


def global_view(G: nx.Graph, by:str, self_loops=False):
    """Create a global view of the network grouping by a certain attribute.
    
    Params:
        - G (nx.Graph): networkx Grap
        - by (str): node attribute to groupe by
        - self_loops (bool): self loops allowed or not
=======
    # Extract all node attributes once for filtering
    all_node_attrs = {attr_name: nx.get_node_attributes(G, attr_name) for attr_name, _ in attr}
>>>>>>> b1209898

    Returns:
        modified graph, mapper which maps the group to its node
    """

<<<<<<< HEAD
    G = nx.MultiGraph(G.copy())

    #iterate over the unique expressions of the 'by' attribute
    mapper = {}
    for by_attr in np.unique(list(nx.get_node_attributes(G, by).values())):
        G, target_node = contract_nodes(G, f"{by} == '{by_attr}'", self_loops)
        mapper[by_attr] = target_node
=======
        # if attr_value is a list (multiple values allowed)
        if isinstance(attr_value, list):
            return {node for node, value in all_node_attrs[attr_name].items() if value in attr_value}

        return {node for node, value in all_node_attrs[attr_name].items() if value == attr_value}
>>>>>>> b1209898

    return G, mapper


def multigraph_to_graph(G: nx.MultiGraph) -> nx.Graph:
    """
    Convert a MultiGraph to a Graph, merging multiple edges between the same nodes into a single edge.
    The weight of the edge in the resulting graph represents the number of multiple edges in the original MultiGraph.

    Parameters:
    G (nx.MultiGraph): The input MultiGraph to be converted.

    Returns:
    nx.Graph: A Graph where each pair of nodes is connected by a single edge with a weight representing
              the count of original edges between those nodes in the MultiGraph.
    """
    # Create a new simple graph to hold the converted structure
    G_new = nx.Graph()
    
    # Iterate over each edge in the MultiGraph
    for u, v, data in G.edges(data=True):
        #get weight of edge if exists otherwise use default of 1
        edge_weight = data.get("weight", 1)

        # If the edge already exists in the new graph, increment its weight
        if G_new.has_edge(u, v):
            G_new[u][v]['weight'] += edge_weight
            continue
        
        # Add a new edge with initial weight if it does not exist
        G_new.add_edge(u, v, weight=edge_weight)

    # Add nodes not added yet
    G_new.add_nodes_from(np.setdiff1d(G.nodes, G_new.nodes))

    # Copy all node attributes from the original MultiGraph to the new Graph
    nx.set_node_attributes(G_new, dict(G.nodes(data=True)))
    
    return G_new

<<<<<<< HEAD

def permute_graph_QAP(G: nx.Graph, self_loops=False) -> nx.Graph:
    """
    Permute the nodes of the given graph G by random row and column swaps of its adjacency matrix,
    and return a new graph with the same nodes but with the permuted structure.

    Parameters:
    G (nx.Graph): The input graph to be permuted.
    self_loops (bool): True -> self loops allowed, False -> weights of self loops are set to zero
=======
    Args:
        - G (nx.Graph): The input graph.
        - attr (list of tuples): Example [('node_type', 'Officer'), ('country', 'CHE')]
            -> All nodes of type 'Officer' with 'CHE' as the country will be contracted into one (can be extended further).
        - self_loops (bool): Whether or not the contracted nodes should have self-loops if they had connections originally.
>>>>>>> b1209898

    Returns:
    nx.Graph: A new graph with the permuted adjacency matrix, preserving the original node attributes.
    """
    # Get the list of nodes in the graph
    nodelist = list(G.nodes())

    # Get the adjacency matrix from the graph
    adj_matrix = nx.adjacency_matrix(G, nodelist).todense()

    # Define random row and column permutations
    row_permutation = np.random.permutation(np.arange(adj_matrix.shape[0]))
    col_permutation = np.random.permutation(np.arange(adj_matrix.shape[1]))

    # Apply the permutations to the adjacency matrix
    adj_matrix = adj_matrix[row_permutation, :][:, col_permutation]

    # if self loops disabled -> set diag to zero
    if not self_loops:
        np.fill_diagonal(adj_matrix, 0)

    # Create a new graph from the permuted adjacency matrix
    new_G = nx.from_numpy_array(adj_matrix)

    # Relabel the nodes so that the original node IDs are used
    nx.relabel_nodes(new_G, lambda i: nodelist[i], copy=False)

    # Preserve the node attributes from the original graph
    nx.set_node_attributes(new_G, dict(G.nodes(data=True)))

    return new_G<|MERGE_RESOLUTION|>--- conflicted
+++ resolved
@@ -143,27 +143,17 @@
     return reduced_G
 
 
-<<<<<<< HEAD
 def filter_nodes(G: nx.Graph, query: str):
     """Filters nodes by SQL-like query.
     Args:
         - G (nx.Graph): graph
         - query (str): SQL query
-
     Returns:
         numpy array with node ids
     """
     return pd.DataFrame.from_dict(G.nodes, orient='index').query(query).index.to_numpy()
 
-
-def contract_nodes(G: nx.Graph, query: str, self_loops=False):
-    """Contracts nodes which follow the conditions of attributes to a single node using pandas filtering.
-
-    Args:
-        - G (nx.Graph): The input graph.
-        - query (str): SQL-like query string to filter nodes.
-        - self_loops (bool): Whether or not the contracted nodes should have self-loops if they had connections originally.
-=======
+  
 def is_officer_from_country_name(G, node_id, country_name):
     """Check if a node is an officer from a specific country."""
     node = G.nodes[node_id]
@@ -178,13 +168,37 @@
         - attr (list of tuples): Example [('node_type', 'Officer'), ('country', 'CHE')]
             -> All nodes of type 'Officer' with 'CHE' as the country will be contracted into one (can be extended further).
             -> Attribution value is also allowed to be a list to allow matching multiple values
->>>>>>> b1209898
+            
+    Returns:
+        numpy array with node ids
+    """
+
+    # Extract all node attributes once for filtering
+    all_node_attrs = {attr_name: nx.get_node_attributes(G, attr_name) for attr_name, _ in attr}
+
+    # Helper function to process attributes
+    def filter_fn(args):
+        attr_name, attr_value = args
+
+        # if attr_value is a list (multiple values allowed)
+        if isinstance(attr_value, list):
+            return {node for node, value in all_node_attrs[attr_name].items() if value in attr_value}
+
+        return {node for node, value in all_node_attrs[attr_name].items() if value == attr_value}
+
+
+def contract_nodes(G: nx.Graph, query: str, self_loops=False):
+    """Contracts nodes which follow the conditions of attributes to a single node using pandas filtering.
+
+    Args:
+        - G (nx.Graph): The input graph.
+        - query (str): SQL-like query string to filter nodes.
+        - self_loops (bool): Whether or not the contracted nodes should have self-loops if they had connections originally.
 
     Returns:
         tuple: The modified graph and the contracted node.
     """
 
-<<<<<<< HEAD
     # Get all nodes that match the query
     nodes = filter_nodes(G, query)
 
@@ -215,16 +229,11 @@
         - G (nx.Graph): networkx Grap
         - by (str): node attribute to groupe by
         - self_loops (bool): self loops allowed or not
-=======
-    # Extract all node attributes once for filtering
-    all_node_attrs = {attr_name: nx.get_node_attributes(G, attr_name) for attr_name, _ in attr}
->>>>>>> b1209898
 
     Returns:
         modified graph, mapper which maps the group to its node
     """
 
-<<<<<<< HEAD
     G = nx.MultiGraph(G.copy())
 
     #iterate over the unique expressions of the 'by' attribute
@@ -232,13 +241,6 @@
     for by_attr in np.unique(list(nx.get_node_attributes(G, by).values())):
         G, target_node = contract_nodes(G, f"{by} == '{by_attr}'", self_loops)
         mapper[by_attr] = target_node
-=======
-        # if attr_value is a list (multiple values allowed)
-        if isinstance(attr_value, list):
-            return {node for node, value in all_node_attrs[attr_name].items() if value in attr_value}
-
-        return {node for node, value in all_node_attrs[attr_name].items() if value == attr_value}
->>>>>>> b1209898
 
     return G, mapper
 
@@ -279,7 +281,6 @@
     
     return G_new
 
-<<<<<<< HEAD
 
 def permute_graph_QAP(G: nx.Graph, self_loops=False) -> nx.Graph:
     """
@@ -289,13 +290,6 @@
     Parameters:
     G (nx.Graph): The input graph to be permuted.
     self_loops (bool): True -> self loops allowed, False -> weights of self loops are set to zero
-=======
-    Args:
-        - G (nx.Graph): The input graph.
-        - attr (list of tuples): Example [('node_type', 'Officer'), ('country', 'CHE')]
-            -> All nodes of type 'Officer' with 'CHE' as the country will be contracted into one (can be extended further).
-        - self_loops (bool): Whether or not the contracted nodes should have self-loops if they had connections originally.
->>>>>>> b1209898
 
     Returns:
     nx.Graph: A new graph with the permuted adjacency matrix, preserving the original node attributes.
